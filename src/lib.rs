--- conflicted
+++ resolved
@@ -119,15 +119,6 @@
     return false;
 }
 
-<<<<<<< HEAD
-/// Waits for the user to left click. The function takes the number of click to wait for as an argument.
-/// 
-/// Use:
-/// ```
-/// antilysis::wait_for_left_click(1);
-/// ```
-pub fn wait_for_left_click(min_clicks: u64) {
-=======
 /// Waits for the user to left click. The function takes the number of clicks to wait for as an argument.
 /// 
 /// Use:
@@ -135,7 +126,6 @@
 /// antilysis::wait_for_left_clicks(1);
 /// ```
 pub fn wait_for_left_clicks(min_clicks: u64) {
->>>>>>> ebf25235
     let count = Arc::new(Mutex::new(0));
     let count_clone = Arc::clone(&count);
 
@@ -157,8 +147,6 @@
         }
         std::thread::sleep(std::time::Duration::from_millis(100));
     }
-<<<<<<< HEAD
-=======
 }
 
 /// Returns whether or not if a debugger is present.
@@ -178,5 +166,4 @@
     unsafe {
         IsDebuggerPresent() != 0 && CheckRemoteDebuggerPresent(h_process, &mut ispresent as PBOOL) != 0 && ispresent != 0
     }
->>>>>>> ebf25235
 }
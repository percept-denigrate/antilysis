--- conflicted
+++ resolved
@@ -11,9 +11,5 @@
 
 [dependencies]
 sysinfo = "0.30.7"
-<<<<<<< HEAD
 rdev = "0.5.3"
-=======
-rdev = "0.5.3"
-winapi = { version = "0.3", features = ["winbase", "processenv", "debugapi"] }
->>>>>>> ebf25235
+winapi = { version = "0.3", features = ["winbase", "processenv", "debugapi"] }